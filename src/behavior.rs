--- conflicted
+++ resolved
@@ -3,7 +3,7 @@
     store::MemoryStore as KademliaInMemory, Behaviour as KademliaBehavior, Event as KademliaEvent,
 };
 use libp2p::swarm::NetworkBehaviour;
-use libp2p::{futures, Multiaddr, PeerId};
+use libp2p::{Multiaddr, PeerId};
 
 use libp2p::identify::{Behaviour as IdentifyBehavior, Event as IdentifyEvent};
 
@@ -17,97 +17,6 @@
 
 use log::{info, debug, error};
 
-<<<<<<< HEAD
-//use libp2p::request_response::{RequestResponseConfig, ProtocolSupport};
-use std::iter;
-
-use async_trait::async_trait;
-use libp2p::request_response::Codec as RequestResponseCodec;
-use futures::prelude::*;
-use std::io;
-
-use libp2p::futures::io::{AsyncRead, AsyncWrite};
-use libp2p::futures::AsyncReadExt;
-use libp2p::futures::AsyncWriteExt;
-use unsigned_varint;
-use serde_json;
-
-const PROTOCOL_NAME: &str = "/transaction/1.0.0";
-
-#[derive(Debug, Clone)]
-struct TransactionCodec();
-
-#[async_trait]
-impl RequestResponseCodec for TransactionCodec {
-    type Protocol = &'static str;
-    type Request = TransactionMessage;
-    type Response = TransactionMessage;
-
-    async fn read_request<T>(&mut self, _: &Self::Protocol, io: &mut T) -> io::Result<Self::Request>
-    where
-        T: libp2p::futures::AsyncRead + Unpin + Send,
-    {
-        let vec = read_length_prefixed(io).await?;
-        serde_json::from_slice(&vec)
-            .map_err(|e| io::Error::new(io::ErrorKind::Other, e))
-    }
-
-    async fn read_response<T>(&mut self, _: &Self::Protocol, io: &mut T) -> io::Result<Self::Response>
-    where
-        T: libp2p::futures::AsyncRead + Unpin + Send,
-    {
-        let vec = read_length_prefixed(io).await?;
-        serde_json::from_slice(&vec)
-            .map_err(|e| io::Error::new(io::ErrorKind::Other, e))
-    }
-
-    async fn write_request<T>(&mut self, _: &Self::Protocol, io: &mut T, req: Self::Request) -> io::Result<()>
-    where
-        T: libp2p::futures::AsyncWrite + Unpin + Send,
-    {
-        let vec = serde_json::to_vec(&req)
-            .map_err(|e| io::Error::new(io::ErrorKind::Other, e))?;
-        write_length_prefixed(io, vec).await
-    }
-
-    async fn write_response<T>(&mut self, _: &Self::Protocol, io: &mut T, res: Self::Response) -> io::Result<()>
-    where
-        T: libp2p::futures::AsyncWrite + Unpin + Send,
-    {
-        let vec = serde_json::to_vec(&res)
-            .map_err(|e| io::Error::new(io::ErrorKind::Other, e))?;
-        write_length_prefixed(io, vec).await
-    }
-}
-
-// Helper functions for length-prefixed encoding/decoding
-async fn read_length_prefixed<T>(io: &mut T) -> io::Result<Vec<u8>>
-where
-    T: libp2p::futures::AsyncRead + Unpin + Send,
-{
-    let length = unsigned_varint::aio::read_usize(&mut *io).await.map_err(|e| {
-        io::Error::new(io::ErrorKind::Other, e)
-    })?;
-    let mut vec = vec![0; length];
-    io.read_exact(&mut vec).await?;
-    Ok(vec)
-}
-
-async fn write_length_prefixed<T>(io: &mut T, vec: Vec<u8>) -> io::Result<()>
-where
-    T: libp2p::futures::AsyncWrite + Unpin + Send,
-{
-    // Create a buffer for the length encoding
-    let mut length_buf = [0u8; 10];  // 10 bytes is enough for usize
-    let encoded = unsigned_varint::encode::usize(vec.len(), &mut length_buf);
-    
-    // Write the length prefix
-    io.write_all(encoded).await?;
-    // Write the actual data
-    io.write_all(&vec).await?;
-    io.flush().await?;
-    Ok(())
-=======
 use std::sync::Arc;
 use tokio::sync::Mutex as TokioMutex;
 
@@ -125,7 +34,6 @@
 // Update context to be generic
 pub(crate) struct BehaviorContext<T: PeerManagement> {
     pub peer_manager: SharedPeerManager<T>,
->>>>>>> 862e84de
 }
 
 #[derive(NetworkBehaviour)]
@@ -149,12 +57,6 @@
         rr: RequestResponseBehavior<TransactionMessage, TransactionMessage>,
         peer_manager: SharedPeerManager<T>,
     ) -> Self {
-<<<<<<< HEAD
-        Self { 
-            kad, 
-            identify, 
-            rr 
-=======
         let context = Arc::new(BehaviorContext {
             peer_manager,
         });
@@ -164,7 +66,6 @@
         Self {
             behavior,
             context,
->>>>>>> 862e84de
         }
     }
 
@@ -311,11 +212,12 @@
                 info!("Received transaction from peer {}: {:?}", peer, message);
                 // TODO: Add transaction to DAG
             },
-            RequestResponseEvent::OutboundFailure { peer, error, .. } => {
-                error!("Failed to send transaction to peer {}: {:?}", peer, error);
-            },
-            RequestResponseEvent::ResponseSent { peer, .. } => {
-                info!("Transaction successfully sent to peer {}", peer);
+            RequestResponseEvent::InboundFailure { 
+                peer,
+                error,
+                .. 
+            } => {
+                error!("Inbound request failed from peer {}: {:?}", peer, error);
             },
             RequestResponseEvent::OutboundFailure { 
                 peer,
