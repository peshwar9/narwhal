use std::collections::HashMap;
use std::env::args;
use std::error::Error;
use axum::response::IntoResponse;
use libp2p::swarm::Swarm;
use std::time::Duration;
use axum::extract::State;
use log::error;
use axum::{
    routing::{post, get},
    Json, Router,
};
use log::debug;
use serde::{Serialize, Deserialize};
use std::sync::Arc;
use tokio::sync::Mutex as TokioMutex;

use log::info;
use env_logger::{Env, Builder};

use libp2p::{
    Multiaddr,
    identity,
    PeerId,
    StreamProtocol,
    SwarmBuilder,
    tcp::Config as TcpConfig,
    yamux::Config as YamuxConfig
};

use libp2p::futures::StreamExt;
use libp2p::swarm::SwarmEvent;
use libp2p::noise::Config as NoiceConfig;

use libp2p::identify::{
    Config as IdentifyConfig,
    Behaviour as IdentifyBehavior,
    Event as IdentifyEvent,
};

use libp2p::kad::{
    Config as KadConfig,
    Behaviour as KademliaBehavior,
    store::MemoryStore as KadInMemory,
};

use libp2p::request_response::{
    ProtocolSupport,
    Config as RequestResponseConfig,
    Event as RequestResponseEvent,
    Message as RequestResponseMessage,
};
use libp2p::request_response::cbor::{
    Behaviour as RequestResponseBehavior,
};
use narwhal::p2p::PeerManager;

mod behavior;
use behavior::{
    Behavior,
    Event as AgentEvent,
    BehaviorContext,
    PeerManagement,
};

mod message;
use message::TransactionMessage;
use narwhal::transaction::Transaction;
use narwhal::dag::DAG;

use serde_json::json;

use libp2p::core::ConnectedPoint;

use axum::debug_handler;

type _PeerMap = Arc<TokioMutex<HashMap<PeerId, Vec<Multiaddr>>>>;
type SharedDAG = Arc<TokioMutex<DAG>>;
type SharedSwarm = Arc<TokioMutex<Swarm<Behavior>>>;
type SharedPeerManager = Arc<TokioMutex<PeerManager>>;

type SharedState = (SharedPeerManager, SharedDAG, SharedSwarm);

#[derive(Serialize, Deserialize, Debug)]
struct TransactionRequestData {
    data: String,
    parents: Vec<String>,
}

pub struct Node<T: PeerManagement> {
    swarm: Swarm<Behavior>,
    context: Arc<BehaviorContext<T>>,
}

impl<T: PeerManagement> Node<T> {
    pub fn new(swarm: Swarm<Behavior>, context: Arc<BehaviorContext<T>>) -> Self {
        Self { swarm, context }
    }
}

#[derive(Clone)]
pub struct AppState {
    peer_manager: Arc<TokioMutex<PeerManager>>,
    dag: Arc<TokioMutex<DAG>>,
    swarm: Arc<TokioMutex<Swarm<Behavior>>>,
}

#[tokio::main]
async fn main() -> Result<(), Box<dyn Error>> {
    // Initialize logger
    Builder::from_env(Env::default().default_filter_or("debug")).init();

    // Generate a local keypair
    let local_key = identity::Keypair::generate_ed25519();
    let local_peer_id = PeerId::from(local_key.public());
    
    // Create initial state components
    let peer_manager = Arc::new(TokioMutex::new(PeerManager::new(local_peer_id)));
    let dag = Arc::new(TokioMutex::new(DAG::new()));

    // Build the Swarm
    let mut swarm = build_swarm(local_key.clone(), dag.clone()).await?;

    // Set the server mode
    swarm.behaviour_mut().set_server_mode();

    // Listen and dial based on the provided argument
    if let Some(addr) = args().nth(1) {
        swarm.listen_on("/ip4/0.0.0.0/tcp/0".parse()?)?;
        let remote: Multiaddr = addr.parse()?;
        
        // Add retry logic for initial connection
        let mut retry_count = 0;
        while retry_count < 3 {
            match swarm.dial(remote.clone()) {
                Ok(_) => {
                    info!("Dialed to: {addr}");
                    break;
                }
                Err(e) => {
                    error!("Failed to dial {}: {}", addr, e);
                    retry_count += 1;
                    tokio::time::sleep(Duration::from_secs(2)).await;
                }
            }
        }
    } else {
        info!("Acting as bootstrap node");
        swarm.listen_on("/ip4/0.0.0.0/tcp/8000".parse()?)?;
    }

    // Wrap swarm in Arc<Mutex>
    let swarm = Arc::new(TokioMutex::new(swarm));

    // Create AppState for both tasks
    let state = AppState {
        peer_manager: peer_manager.clone(),
        dag: dag.clone(),
        swarm: swarm.clone(),
    };

    // Spawn the swarm task
    let swarm_task = {
        let swarm_clone = swarm.clone();
        let state = state.clone();

        tokio::spawn(async move {
            loop {
                let event = {
                    let mut swarm = swarm_clone.lock().await;
                    swarm.select_next_some().await
                };

                // Create a new block to handle events
                {
                    let mut swarm = swarm_clone.lock().await;
                    if let Err(e) = handle_event(&mut swarm, &event, &state).await {
                        error!("Error handling swarm event: {}", e);
                        break;
                    }
                }
            }
        })
    };

    // Initialize the Axum server with state
    let app = Router::new()
        .route("/transaction", post(receive_transaction))
        .route("/dag/state", get(get_dag_state))
        .with_state(state);

    // Get HTTP port from args or use default
    let http_port = match args().nth(2) {
        Some(port) => port,
        None => "3000".to_string()
    };

    // Spawn the HTTP server
    let server = tokio::spawn(async move {
        let addr = format!("0.0.0.0:{}", http_port);
        info!("Starting HTTP server on {}", addr);
        axum::serve(
            tokio::net::TcpListener::bind(&addr).await.expect("Failed to bind"),
            app.into_make_service()
        )
        .await
        .unwrap();
    });

    // Wait for both tasks
    tokio::select! {
        _ = swarm_task => println!("Swarm task completed"),
        _ = server => println!("Server task completed"),
    }

    Ok(())
}

// Function to build and configure the swarm
async fn build_swarm(local_key: identity::Keypair, _dag: Arc<TokioMutex<DAG>>) -> Result<Swarm<Behavior>, Box<dyn std::error::Error>> {
    let behavior = SwarmBuilder::with_existing_identity(local_key.clone())
        .with_tokio()
        .with_tcp(
            TcpConfig::default(), 
            NoiceConfig::new, 
            YamuxConfig::default
        )?
        .with_behaviour(|key| {
            let local_peer_id = PeerId::from(key.public());
            info!("LocalPeerID: {local_peer_id}");

            let kad_memory = KadInMemory::new(local_peer_id);
            let kad = KademliaBehavior::with_config(
                local_peer_id, 
                kad_memory, 
                KadConfig::default()
            );

            let identify = IdentifyBehavior::new(
                IdentifyConfig::new(
                    "/agent/connection/1.0.0".to_string(),
                    key.public(),
                )
                .with_push_listen_addr_updates(true)
                .with_interval(Duration::from_secs(30))
            );

            let rr_protocol = StreamProtocol::new("/agent/message/1.0.0");
            let rr_behavior = RequestResponseBehavior::<TransactionMessage, TransactionMessage>::new(
                [(rr_protocol, ProtocolSupport::Full)],
                RequestResponseConfig::default()
            );

            // Create behavior directly
            Behavior::new(kad, identify, rr_behavior)
        })?
        .with_swarm_config(|cfg| cfg.with_idle_connection_timeout(Duration::from_secs(30)))
        .build();

    Ok(behavior)
}

// Update the handle_event signature
async fn handle_event(
    swarm: &mut Swarm<Behavior>,
    event: &SwarmEvent<AgentEvent>,
    state: &AppState,
) -> Result<(), Box<dyn Error + Send + Sync>> {
    debug!("[handle_event] Processing event: {:?}", event);
    
    match event {
        SwarmEvent::ConnectionEstablished { peer_id, endpoint, .. } => {
            debug!("[handle_event] Connection established with {:?}", peer_id);
            let mut pm = state.peer_manager.lock().await;
            debug!("[handle_event] Current peers before add: {:?}", pm.get_peers());
            
            if let ConnectedPoint::Dialer { address, .. } = endpoint {
                pm.add_peer_with_addr(*peer_id, address.clone());
                debug!("[handle_event] Added peer with address");
            }
            
            debug!("[handle_event] Current peers after add: {:?}", pm.get_peers());
        }
        SwarmEvent::Behaviour(AgentEvent::RequestResponse(event)) => {
            match event {
                RequestResponseEvent::Message { 
                    peer, 
                    message 
                } => {
                    info!("Received transaction from peer {}: {:?}", peer, message);
                    
                    let msg = match message {
                        RequestResponseMessage::Request { 
                            request_id: _,  // Ignore unused
                            request,
                            channel,
                        } => {
                            // Move the channel out of the reference
                            let ch = unsafe { std::ptr::read(channel) };
                            // Send response to acknowledge receipt
                            if let Err(e) = swarm.behaviour_mut()._send_response(ch, request.clone()) {
                                error!("Failed to send response to peer {}: {:?}", peer, e);
                            }
                            request
                        },
                        RequestResponseMessage::Response { 
                            request_id: _,  // Ignore unused
                            response,
                        } => response,
                    };
                    
                    // Create transaction from message
                    let transaction = Transaction::new(
                        msg.transaction_data.clone(),
                        msg.parents.clone()
                    );

                    // Add to DAG
                    let mut dag = state.dag.lock().await;
                    dag.add_transaction(transaction);
                    
                    debug!("Added transaction to DAG from peer {}", peer);
                }
                RequestResponseEvent::InboundFailure { peer, error, .. } => {
                    error!("Inbound request failed from peer {}: {:?}", peer, error);
                }
                RequestResponseEvent::OutboundFailure { peer, error, .. } => {
                    error!("Outbound request failed to peer {}: {:?}", peer, error);
                }
                _ => {}
            }
        }
        SwarmEvent::Behaviour(AgentEvent::Identify(identify_event)) => {
            if let IdentifyEvent::Received { peer_id, info } = identify_event {
                let mut pm = state.peer_manager.lock().await;
                // Add peer with their address
                if let Some(addr) = info.listen_addrs.first() {
                    pm.add_peer_with_addr(*peer_id, addr.clone());
                    info!("Peer identified and added to PeerManager with address: {:?} - {:?}", peer_id, addr);
                }
                info!("Current peer list: {:?}", pm.peers.iter().collect::<Vec<_>>());
            }
        }
        SwarmEvent::ConnectionClosed { peer_id, .. } => {
            info!("Connection closed with peer: {:?}", peer_id);
            // Don't remove the peer from storage when connection closes
            let pm = state.peer_manager.lock().await;
            info!("Current peer list: {:?}", pm.peers.iter().collect::<Vec<_>>());
        }
        _ => {}
    }
    Ok(())
}

// Fix the receive_transaction handler to use .await for TokioMutex
#[debug_handler]
async fn receive_transaction(
    State(state): State<AppState>,
    Json(request): Json<TransactionRequestData>,
) -> impl IntoResponse {
    debug!("[receive_transaction] Received request: {:?}", request);
    
    let peers = {
        let pm = state.peer_manager.lock().await;
        debug!("[receive_transaction] PeerManager state before get_peers: {:?}", &*pm);
        pm.get_peers()
    };

    debug!("[receive_transaction] Available peers: {:?}", peers);

    // Add transaction to DAG
    let transaction = Transaction::new(request.data.clone(), request.parents.clone());
    let mut dag = state.dag.lock().await;
    dag.add_transaction(transaction.clone());

    // Create transaction message
    let message = TransactionMessage {
        transaction_id: transaction.id,
        transaction_data: transaction.data,
        parents: transaction.parents,
    };

<<<<<<< HEAD
    let peers_lock = peers.lock().await;
    for (peer_id, _) in peers_lock.iter() {
        let mut swarm_lock = swarm.lock().await;
        let request_id = swarm_lock.behaviour_mut().send_message(&peer_id, message.clone());
        info!("Transaction {} being sent to peer {} with request_id {:?}", 
            transaction.id, peer_id, request_id);
=======
    // Send to all peers using swarm
    let mut swarm = state.swarm.lock().await;
    let peer_count = peers.len();
    for peer in &peers {
        debug!("[receive_transaction] Sending transaction to peer: {:?}", peer);
        let request_id = swarm.behaviour_mut().send_message(peer, message.clone());
        debug!("[receive_transaction] Sent transaction to peer {} with request_id {:?}", peer, request_id);
>>>>>>> 862e84de
    }

    info!("Transaction added to DAG and propagated to {} peers", peer_count);

    Json(json!({
        "status": "success",
        "message": "Transaction received and propagated",
        "peers": peer_count
    }))
}

// Update the handler signature to use AppState
async fn get_dag_state(
    State(state): State<AppState>,
) -> impl IntoResponse {
    let dag = state.dag.lock().await;
    let transactions = dag.get_all_transactions();
    
    Json(json!({
        "transaction_count": transactions.len(),
        "transactions": transactions.iter().map(|tx| {
            json!({
                "data": tx.data(),
                "parents": tx.parents(),
                "hash": tx.hash()
            })
        }).collect::<Vec<_>>()
    }))
}

impl PeerManagement for PeerManager {
    fn get_peers(&self) -> Vec<PeerId> {
        self.peers.iter().cloned().collect()
    }

    fn add_peer_with_addr(&mut self, peer_id: PeerId, _addr: Multiaddr) {
        // Implement this method based on your PeerManager's functionality
        self.peers.insert(peer_id);
        // Add address handling if needed
    }
}



<|MERGE_RESOLUTION|>--- conflicted
+++ resolved
@@ -380,14 +380,6 @@
         parents: transaction.parents,
     };
 
-<<<<<<< HEAD
-    let peers_lock = peers.lock().await;
-    for (peer_id, _) in peers_lock.iter() {
-        let mut swarm_lock = swarm.lock().await;
-        let request_id = swarm_lock.behaviour_mut().send_message(&peer_id, message.clone());
-        info!("Transaction {} being sent to peer {} with request_id {:?}", 
-            transaction.id, peer_id, request_id);
-=======
     // Send to all peers using swarm
     let mut swarm = state.swarm.lock().await;
     let peer_count = peers.len();
@@ -395,7 +387,6 @@
         debug!("[receive_transaction] Sending transaction to peer: {:?}", peer);
         let request_id = swarm.behaviour_mut().send_message(peer, message.clone());
         debug!("[receive_transaction] Sent transaction to peer {} with request_id {:?}", peer, request_id);
->>>>>>> 862e84de
     }
 
     info!("Transaction added to DAG and propagated to {} peers", peer_count);
